--- conflicted
+++ resolved
@@ -415,16 +415,9 @@
         if not status_complete:
             time.sleep(30)
 
-<<<<<<< HEAD
-        if not observation_plan_request.observation_plans:
-            raise ValueError(
-                f"Observation plan request {plan_id} has no observation plans."
-            )
-=======
     observation_plans = observation_plan_request.observation_plans
     if not observation_plans or not observation_plans[0].planned_observations:
         raise ValueError("Need at least one observation to evaluate efficiency")
->>>>>>> b2fe73d8
 
     allocation = (
         session.scalars(
@@ -443,13 +436,6 @@
 
     instrument = allocation.instrument
 
-<<<<<<< HEAD
-    observation_plans = observation_plan_request.observation_plans
-    if not observation_plans or not observation_plans[0].planned_observations:
-        raise ValueError("Need at least one observation to evaluate efficiency")
-
-=======
->>>>>>> b2fe73d8
     unique_filters = list(
         {
             planned_observation.filt
@@ -1025,15 +1011,8 @@
                         f"Cannot find ObservationPlanRequest with ID: {observation_plan_request_id}"
                     )
 
-<<<<<<< HEAD
-                data_out = observation_plan_request.to_dict()
-
-                if not include_planned_observations:
-                    return self.success(data=data_out)
-=======
                 if not include_planned_observations:
                     return self.success(data=observation_plan_request.to_dict())
->>>>>>> b2fe73d8
 
                 observation_plans = []
                 for observation_plan in observation_plan_request.observation_plans:
@@ -1099,16 +1078,6 @@
                         key=lambda k: k["obstime"],
                         reverse=False,
                     )
-<<<<<<< HEAD
-
-                    observation_plans.append(
-                        {
-                            **observation_plan.to_dict(),
-                            "planned_observations": planned_observations,
-                        }
-                    )
-                data_out["observation_plans"] = observation_plans
-=======
                     observation_plans.append(
                         {
                             **observation_plan.to_dict(),
@@ -1127,7 +1096,6 @@
                         **observation_plan_request.to_dict(),
                         "observation_plans": observation_plans,
                     }
->>>>>>> b2fe73d8
 
                 return self.success(data=data_out)
 
