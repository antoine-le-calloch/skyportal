--- conflicted
+++ resolved
@@ -66,13 +66,6 @@
                     Obj.select(session.user_or_token).where(Obj.id == obj_id)
                 ).first()
                 if s is not None:
-<<<<<<< HEAD
-                    return self.error(
-                        f"A source with the name {obj_id} already exists."
-                    )
-                if not all([ra, dec, radius]):
-                    return self.success(f"No sources exist with the name {obj_id}.")
-=======
                     return self.success(
                         {
                             "source_exists": True,
@@ -86,7 +79,6 @@
                             "message": f"No sources exist with the name {obj_id}.",
                         }
                     )
->>>>>>> b23de7d4
 
             source_query = Source.select(session.user_or_token)
             try:
@@ -113,19 +105,6 @@
             )
             source_names = list({source.obj_id for source in sources})
             if len(source_names) == 1:
-<<<<<<< HEAD
-                return self.error(
-                    f"A source at that location already exists: {source_names[0]}."
-                )
-            elif len(source_names) > 1:
-                return self.error(
-                    f"Sources at that location already exist: {','.join(source_names)}."
-                )
-            else:
-                return self.success(
-                    f"No sources exist at this location{f' or with the name {obj_id}' if obj_id else ''}."
-                )
-=======
                 return self.success(
                     {
                         "source_exists": True,
@@ -144,5 +123,4 @@
                     "source_exists": False,
                     "message": f"No sources exist at this location{f' or with the name {obj_id}' if obj_id else ''}.",
                 }
-            )
->>>>>>> b23de7d4
+            )