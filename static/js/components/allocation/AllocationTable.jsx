--- conflicted
+++ resolved
@@ -2,12 +2,6 @@
 import { useDispatch } from "react-redux";
 import PropTypes from "prop-types";
 import Paper from "@mui/material/Paper";
-import {
-  createTheme,
-  StyledEngineProvider,
-  ThemeProvider,
-  useTheme,
-} from "@mui/material/styles";
 import makeStyles from "@mui/styles/makeStyles";
 import { Link } from "react-router-dom";
 import IconButton from "@mui/material/IconButton";
@@ -29,8 +23,6 @@
 import { userLabel } from "../../utils/format";
 import CircularProgress from "@mui/material/CircularProgress";
 
-<<<<<<< HEAD
-=======
 export const isSomeActiveRangeOrNoRange = (ranges, date = new Date()) => {
   return !ranges?.length || ranges.some((range) => rangeIsActive(range, date));
 };
@@ -39,7 +31,6 @@
   range.start_date <= date.toISOString() &&
   range.end_date >= date.toISOString();
 
->>>>>>> 89f10d46
 const useStyles = makeStyles(() => ({
   container: {
     width: "100%",
@@ -70,10 +61,7 @@
   const classes = useStyles();
   const dispatch = useDispatch();
   const [setRowsPerPage] = useState(numPerPage);
-<<<<<<< HEAD
-=======
-
->>>>>>> 89f10d46
+
   const [newAllocationDialog, setNewAllocationDialog] = useState(false);
   const [allocationToEdit, setAllocationToEdit] = useState(null);
   const [allocationToDelete, setAllocationToDelete] = useState(null);
@@ -211,10 +199,7 @@
             color="success"
           />
         ) : (
-          <Chip
-            label="Inactive"
-            sx={{ color: theme.palette.action.disabled }}
-          />
+          <Chip label="Inactive" />
         )}
       </Tooltip>
     );
@@ -239,22 +224,12 @@
     return (
       <div className={classes.allocationManage}>
         <IconButton
-<<<<<<< HEAD
-=======
-          key={`edit_${allocation.id}`}
-          id={`edit_button_${allocation.id}`}
->>>>>>> 89f10d46
           onClick={() => setAllocationToEdit(allocation.id)}
           disabled={!deletePermission}
         >
           <EditIcon />
         </IconButton>
         <IconButton
-<<<<<<< HEAD
-=======
-          key={`delete_${allocation.id}`}
-          id={`delete_button_${allocation.id}`}
->>>>>>> 89f10d46
           onClick={() => setAllocationToDelete(allocation.id)}
           disabled={!deletePermission}
         >
@@ -422,19 +397,11 @@
       <Dialog
         open={newAllocationDialog}
         onClose={() => setNewAllocationDialog(false)}
-<<<<<<< HEAD
-        style={{ position: "fixed" }}
-=======
->>>>>>> 89f10d46
         maxWidth="md"
       >
         <DialogTitle>New Allocation</DialogTitle>
         <DialogContent dividers>
-<<<<<<< HEAD
-          <NewAllocation onClose={() => setNewAllocationDialog(false)} />
-=======
           <AllocationForm onClose={() => setNewAllocationDialog(false)} />
->>>>>>> 89f10d46
         </DialogContent>
       </Dialog>
       <Dialog
@@ -444,15 +411,9 @@
       >
         <DialogTitle>Edit Allocation</DialogTitle>
         <DialogContent dividers>
-<<<<<<< HEAD
-          <ModifyAllocation
+          <AllocationForm
             allocationId={allocationToEdit}
             onClose={() => setAllocationToEdit(null)}
-=======
-          <AllocationForm
-            onClose={() => setAllocationToEdit(null)}
-            allocationId={allocationToEdit}
->>>>>>> 89f10d46
           />
         </DialogContent>
       </Dialog>
@@ -473,17 +434,12 @@
       id: PropTypes.number.isRequired,
       instrument_id: PropTypes.number.isRequired,
       group_id: PropTypes.number.isRequired,
-<<<<<<< HEAD
-      start_date: PropTypes.string.isRequired,
-      end_date: PropTypes.string.isRequired,
-=======
       validity_ranges: PropTypes.arrayOf(
         PropTypes.shape({
           start_date: PropTypes.string.isRequired,
           end_date: PropTypes.string.isRequired,
         }),
       ),
->>>>>>> 89f10d46
       pi: PropTypes.string.isRequired,
       types: PropTypes.arrayOf(PropTypes.string).isRequired,
       default_share_group_ids: PropTypes.arrayOf(PropTypes.number),
